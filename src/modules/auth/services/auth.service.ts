--- conflicted
+++ resolved
@@ -1,1175 +1,737 @@
-import { HttpStatus, Injectable, Logger } from '@nestjs/common';
-<<<<<<< HEAD
-import { HttpStatus, Injectable, Logger } from '@nestjs/common';
-import { ConfigService } from '@nestjs/config';
-import {
-  AuditTrail,
-  LoginStatus,
-  Prisma,
-  RefreshToken,
-  UserIdentity,
-} from '@prisma/client';
-import { ClsService } from 'nestjs-cls';
-=======
-import { ConfigService } from '@nestjs/config';
-import { AuditTrail, Prisma, RefreshToken, UserIdentity } from '@prisma/client';
->>>>>>> b3cbff20
-import { PasswordUtils } from 'src/commons/services/password-utils.service';
-import { TokenService } from 'src/commons/services/token.service';
-import { AppError } from 'src/exceptions/app.exception';
-import { NormalizedProfile } from 'src/modules/ocid/interfaces/oidc.interface';
-import { OidcIdentityDbService } from 'src/modules/ocid/services/oidc-identity-db.service';
-import { OidcProviderService } from 'src/modules/ocid/services/oidc-provider.service';
-import { PrismaService } from 'src/modules/prisma/services/prisma.service';
-import { CreateUserDto } from 'src/modules/users/dto/create-user.dto';
-import { UsersService } from 'src/modules/users/services/users.service';
-import {
-  AccessToken,
-  SanitizedUser,
-  SignedUser,
-  UserDetail,
-} from 'src/types/dto';
-import { TokenPayload } from 'src/types/token';
-import { UAParser } from 'ua-parser-js';
-import {
-  INVALID_CREDENTIALS,
-  TOO_MANY_FAILED_ATTEMPTS,
-  USER_BANNED_OR_DELETED,
-  USER_LOCKED,
-  USER_NOT_ACTIVATED,
-  USER_NOT_FOUND,
-  VALID_CREDENTIALS,
-} from '../const/user-state.const';
-
-@Injectable()
-export class AuthService {
-  private readonly context = AuthService.name;
-  private readonly logger = new Logger(this.context);
-  constructor(
-    private readonly usersService: UsersService,
-    private readonly configService: ConfigService,
-    private readonly oidcProviderServie: OidcProviderService,
-    private readonly oidcIdentityServie: OidcIdentityDbService,
-    private readonly passwordUtil: PasswordUtils,
-    private readonly tokenService: TokenService,
-    private readonly prisma: PrismaService,
-    private readonly cls: ClsService,
-  ) {}
-
-<<<<<<< HEAD
-=======
-  async recordLoginAttempt(
-    username: string,
-    status: LoginStatus,
-    ipAddress: string,
-    userAgent: string,
-  ) {
-    try {
-      const result = await this.prisma.loginAttempt.create({
-        data: {
-          userId: null,
-          username,
-          ipAddress,
-          userAgent,
-          status,
-        },
-      });
-      return result;
-    } catch (error) {
-      this.logger.error('Error recording user login attempt:', error);
-    }
-  }
-
->>>>>>> b3cbff20
-  async validateLocalUser(
-    username: string,
-    password: string,
-  ): Promise<SanitizedUser> {
-    try {
-      const user = await this.usersService.getUser(username);
-
-      // Check if user existed
-      if (!user || !user.password) {
-<<<<<<< HEAD
-        await this.recordLoginAttempt(
-          username,
-          LoginStatus.FAILED,
-          USER_NOT_FOUND,
-          this.cls,
-        );
-=======
-        await this.recordLoginAttempt(username, req, 'FAILED');
->>>>>>> b3cbff20
-        throw new AppError(
-          'User not found!',
-          HttpStatus.NOT_FOUND,
-          this.context,
-          `No user associated with ${username}`,
-        );
-      }
-
-      const id = user.id;
-
-      // Check if user is banned or deleted
-      if (user.isBan || !user.isEnabled) {
-<<<<<<< HEAD
-        await this.recordLoginAttempt(
-          user,
-          LoginStatus.FAILED,
-          USER_BANNED_OR_DELETED,
-          this.cls,
-        );
-=======
-        // await loginRepo.recordLoginAttempt(user, req, 'FAILED');
->>>>>>> b3cbff20
-        throw new AppError(
-          'Account is banned or inactive!',
-          HttpStatus.FORBIDDEN,
-          this.context,
-          `User ${username} is banned or inactive!`,
-        );
-      }
-
-      // Check if user is locked
-      if (user.isLocked) {
-        await this.recordLoginAttempt(
-          user,
-          LoginStatus.FAILED,
-          USER_LOCKED,
-          this.cls,
-        );
-        throw new AppError(
-          'Account locked due to multiple failed attempts!',
-          HttpStatus.FORBIDDEN,
-          this.context,
-          `User ${username} is locked!`,
-        );
-      } else if (
-        user.loginAttempts >= this.configService.get<number>('LOCKED', 5)
-      ) {
-        // If the user has 5 attempts or more then lock this user
-        await this.usersService.update(id, { isLocked: true });
-        await this.recordLoginAttempt(
-          user,
-          LoginStatus.FAILED,
-          TOO_MANY_FAILED_ATTEMPTS,
-          this.cls,
-        );
-        throw new AppError(
-          'Too many failed attempts, account is locked!',
-          HttpStatus.FORBIDDEN,
-          this.context,
-          `User ${username} is locked, due to multiple failed attempts.`,
-        );
-      }
-
-      if (!user.isActivated) {
-        await this.recordLoginAttempt(
-          user,
-          LoginStatus.FAILED,
-          USER_NOT_ACTIVATED,
-          this.cls,
-        );
-        throw new AppError(
-          'Account is not activated!',
-          HttpStatus.FORBIDDEN,
-          this.context,
-          `User ${username} account is not activated!`,
-        );
-      }
-
-      if (
-        user.password &&
-        !this.passwordUtil.compare(password, user.password)
-      ) {
-        // If the password does not match then increment login attempts
-        await this.usersService.update(id, {
-          loginAttempts: user.loginAttempts + 1,
-          isLocked:
-            user.loginAttempts >= this.configService.get<number>('LOCKED', 5), // Lock after 5 failed attempts
-        });
-
-        await this.recordLoginAttempt(
-          user,
-          LoginStatus.FAILED,
-          INVALID_CREDENTIALS,
-          this.cls,
-        );
-        throw new AppError(
-          'Invalid credentials',
-          HttpStatus.UNAUTHORIZED,
-          this.context,
-          {
-            cause: 'Invalid username or password!',
-            desription: `User ${username} provided incorrect credentials!`,
-          },
-        );
-      }
-
-      // Reset login attempts on successful login
-      await this.usersService.update(id, {
-        loginAttempts: 0,
-        lastLogin: new Date(),
-        isLocked: false,
-      });
-
-      // Record successful login attempt and update last login
-<<<<<<< HEAD
-      await this.recordLoginAttempt(
-        user,
-        LoginStatus.SUCCESS,
-        VALID_CREDENTIALS,
-        this.cls,
-      );
-
-      // After validation succeeds, transform the user by sanitizing it.
-=======
-      // await loginRepo.recordLoginAttempt(user, req, 'SUCCESS');
-
-      // // After validation succeeds, transform the object by creating a mutable copy of the validated data.
-      // const result = user;
-      // // Explicitly delete the 'repassword' property. This is clean and avoids all linting warnings.
-      // delete (result as { password?: string }).password; // Cleanly remove the repassword field
-
-      // return result;
-
->>>>>>> b3cbff20
-      return this.sanitizeUser(user);
-    } catch (error: unknown) {
-      this.logger.error(
-        'Error occured during authenticate user credentials:',
-        error,
-      );
-      // throw new UnauthorizedException();
-      throw new AppError(
-        'Error occured during authenticate user credentials',
-        HttpStatus.UNAUTHORIZED,
-        this.context,
-        error,
-      );
-    }
-  }
-
-  async validateJwtPayload(payload: TokenPayload): Promise<SanitizedUser> {
-    const user = await this.usersService.getOne({ id: payload.sub });
-    if (
-      !user ||
-      user.isBan ||
-      user.isLocked ||
-      !user.isEnabled ||
-      !user.isVerified ||
-      !user.isActivated
-    ) {
-      throw new AppError(
-        'User not found or inactive',
-        HttpStatus.NOT_FOUND,
-        this.context,
-<<<<<<< HEAD
-        `No valid user associated with ${payload.sub}`,
-=======
-        `No user associated with ${payload.sub}`,
->>>>>>> b3cbff20
-      );
-    }
-
-    return user;
-  }
-
-  async login(user: SanitizedUser): Promise<SignedUser> {
-    // Generate payload to use for create token
-    const payload = this.tokenService.generatePayload(user);
-
-    // Generate authentication token
-    const token = await this.tokenService.generateToken(payload, '10:25:55');
-
-    // Save refresh token to database
-    const refreshToken = await this.tokenService.generateRefreshToken(
-      payload,
-      '1 hour 2min 55 sec',
-    );
-
-    await this.usersService.update(user.id, { lastLogin: new Date() });
-<<<<<<< HEAD
-
-    await this.usersService.update(user.id, { lastLogin: new Date() });
-=======
->>>>>>> b3cbff20
-    return {
-      user,
-      accessToken: token,
-      refreshToken: refreshToken.token,
-    };
-  }
-
-  async oidcLogin(
-    providerName: string,
-    profile: NormalizedProfile,
-  ): Promise<SignedUser> {
-    try {
-      const user = await this.findOrCreateOidcUser(providerName, profile);
-      return this.login(user);
-    } catch (error) {
-      this.logger.error('Error occured during OIDC login:', error);
-      throw new AppError(
-        'Error occured during OIDC login',
-        HttpStatus.UNAUTHORIZED,
-        this.context,
-        error,
-      );
-    }
-  }
-
-<<<<<<< HEAD
-  async oidcLogin(
-    providerName: string,
-    profile: NormalizedProfile,
-  ): Promise<SignedUser> {
-    try {
-      const user = await this.findOrCreateOidcUser(providerName, profile);
-      return this.login(user);
-    } catch (error) {
-      this.logger.error('Error occured during OIDC login:', error);
-      throw new AppError(
-        'Error occured during OIDC login',
-        HttpStatus.UNAUTHORIZED,
-        this.context,
-        error,
-      );
-    }
-  }
-
-=======
->>>>>>> b3cbff20
-  async register(registerDto: CreateUserDto, file?: Express.Multer.File) {
-    try {
-      // Create user
-      const user = await this.usersService.create(registerDto, file);
-      return this.login(user);
-    } catch (error) {
-      this.logger.error('Error occured during user registration:', error);
-      throw new AppError(
-        'Error occured during user registration',
-        HttpStatus.INTERNAL_SERVER_ERROR,
-        this.context,
-        error,
-      );
-    }
-  }
-
-  async findOrCreateOidcUser(
-    providerName: string,
-    profile: NormalizedProfile,
-<<<<<<< HEAD
-=======
-    // tokens: {
-    //   accessToken: string;
-    //   refreshToken?: string;
-    //   expiresAt?: Date;
-    // },
->>>>>>> b3cbff20
-  ): Promise<SanitizedUser> {
-    try {
-      // 1. Find provider
-      const provider =
-        await this.oidcProviderServie.getOidcIdentityProvider(providerName);
-
-      if (!provider) {
-        throw new AppError(
-          'Provider not found',
-          HttpStatus.NOT_FOUND,
-          this.context,
-          {
-            cause: `Provider with name ${providerName} does not exist!`,
-            validProvider: this.oidcProviderServie.getAllEnabledProviders(),
-          },
-        );
-      }
-<<<<<<< HEAD
-      if (!provider) {
-        throw new AppError(
-          'Provider not found',
-          HttpStatus.NOT_FOUND,
-          this.context,
-          {
-            cause: `Provider with name ${providerName} does not exist!`,
-            validProvider: this.oidcProviderServie.getAllEnabledProviders(),
-          },
-        );
-      }
-=======
->>>>>>> b3cbff20
-
-      // 2. Find existing identity
-      const identity = await this.oidcIdentityServie.getOidcIdentity(
-        // provider.id,
-        { id: Number(profile.id) },
-      );
-<<<<<<< HEAD
-        // provider.id,
-        { id: Number(profile.id) },
-      );
-
-      if (identity && identity.isEnabled) {
-=======
-
-      if (identity) {
-        // const token = await this.login(identity.user);
-        // // Update tokens
-        // const updatedIdentity = await this.oidcIdentityServie.update(
-        //   identity.id,
-        //   {
-        //     accessToken: token.accessToken,
-        //     refreshToken: token.refreshToken,
-        //     expiresAt: token.expiresAt,
-        //   },
-        // );
-        // return updatedIdentity.user;
->>>>>>> b3cbff20
-        return identity.user;
-      }
-
-      // 3. Find user by email to link identity
-      if (profile.email) {
-        const user = await this.usersService.getUser(profile.email);
-        if (user) {
-          // Link identity to existing user
-          await this.linkOIDCAccount(user.id, profile);
-          return this.sanitizeUser(user);
-<<<<<<< HEAD
-=======
-          // // .create({
-          //   providerId: provider.id,
-          //   userId: user.id,
-          //   providerUserId: profile.id,
-          //   // accessToken: tokens.accessToken,
-          //   // refreshToken: tokens.refreshToken,
-          //   // expiresAt: tokens.expiresAt,
-          // });
-          // return this.sanitizeUser(user);
-          // .create({
-          //   data: {
-          //     providerId: provider.id,
-          //     userId: user.id,
-          //     providerUserId: profile.providerId,
-          //     accessToken: tokens.accessToken,
-          //     refreshToken: tokens.refreshToken,
-          //     idToken: tokens.idToken,
-          //     expiresAt: tokens.expiresAt,
-          //   },
-          // })
-          // .then(() => user);
->>>>>>> b3cbff20
-        }
-      }
-
-      // 4. Create new user
-<<<<<<< HEAD
-      const user = await this.createUserWithIdentity(provider.id, profile);
-=======
-      const user = await this.createUserWithIdentity(
-        provider.id,
-        profile,
-        // tokens,
-      );
->>>>>>> b3cbff20
-      return user;
-    } catch (error) {
-      this.logger.error('Error occured during findOrCreateOidcUser:', error);
-      throw new AppError(
-        'Error occured during findOrCreateOidcUser',
-        HttpStatus.UNAUTHORIZED,
-        this.context,
-        error,
-      );
-    }
-  }
-
-  async refresh(refreshToken: string): Promise<AccessToken> {
-    try {
-      const token = await this.tokenService.verifyTokenClaims(refreshToken);
-      const user = await this.usersService.getOne({ id: token.sub });
-
-      if (!user)
-        throw new AppError(
-          'User not found!',
-          HttpStatus.NOT_FOUND,
-          this.context,
-          {
-            cause: `No user associated with ${token.sub}, posibly deleted or false token!`,
-          },
-        );
-
-      return this.login(user);
-    } catch {
-      throw new AppError(
-        'Invalid refresh token',
-        HttpStatus.UNAUTHORIZED,
-        this.context,
-        `Failed to verify refresh token: ${refreshToken}`,
-      );
-    }
-  }
-
-  async linkOIDCAccount(userId: number, profile: NormalizedProfile) {
-    try {
-      // 1. Find OIDC identity
-      const existingOIDCUser = await this.oidcIdentityServie.getOidcIdentity({
-        id: Number(profile.id),
-      });
-
-      // 2. Check if OIDC ID is already linked to another account
-      if (
-        existingOIDCUser &&
-        existingOIDCUser.isEnabled &&
-        existingOIDCUser.userId !== userId
-      ) {
-        throw new AppError(
-          `This ${profile.provider} account is already linked to another user`,
-          HttpStatus.CONFLICT,
-          this.context,
-          {
-            cause: `This ${profile.provider} account is currently linked to ${existingOIDCUser.user.email}!`,
-          },
-        );
-      }
-
-      // 3. Prepare data and link OIDC account
-      const data = {
-        providerId: profile.providerId,
-        userId,
-        providerUserId: profile.id,
-      };
-
-      const ocidUser = await this.oidcIdentityServie.create({
-        ...data,
-      });
-
-      // 4. Update avatar if not set
-      if (profile.photo && !ocidUser.user.avatar) {
-        await this.usersService.update(userId, {
-          avatar: profile.photo,
-        });
-      }
-
-      // 5. Return OIDC user
-      return ocidUser;
-    } catch (error) {
-      this.logger.error('Error occured during linkOIDCAccount:', error);
-      throw new AppError(
-        'Error occured during linkOIDCAccount',
-        HttpStatus.UNAUTHORIZED,
-        this.context,
-        error,
-      );
-    }
-  }
-
-  async unlinkOIDCAccount(id: number, provider: string) {
-    try {
-      const user = await this.usersService.getOne({ id });
-
-      // Check if user existed
-      if (!user) {
-        throw new AppError(
-          'User not found!',
-          HttpStatus.NOT_FOUND,
-          this.context,
-          `No user associated with ${id}`,
-        );
-      }
-
-      // Find oidc identity
-      const identity = user.identities.find(
-        (identity) => identity.provider.displayName === provider,
-      );
-
-      // Check if oidc identity existed
-      if (!identity) {
-        throw new AppError(
-          'No OIDC account found!',
-          HttpStatus.NOT_FOUND,
-          this.context,
-          `No ${provider} account associated with ${user.email}`,
-        );
-      }
-
-      // Check if user has set password before unlinking
-      if (!user.password && identity.providerUserId) {
-        throw new AppError(
-          `Cannot unlink ${provider} account without setting a password first`,
-          HttpStatus.CONFLICT,
-          this.context,
-        );
-      }
-
-      // Unlink OIDC account
-      return await this.oidcIdentityServie.update(identity.id, {
-        isEnabled: false,
-      });
-    } catch (error) {
-      this.logger.error('Error occured during unlinkOIDCAccount:', error);
-      throw new AppError(
-        'Error occured during unlinkOIDCAccount',
-        HttpStatus.UNAUTHORIZED,
-        this.context,
-        error,
-      );
-    }
-  }
-
-  private async recordLoginAttempt(
-    user: string | SanitizedUser,
-    status: LoginStatus,
-    reason: string | null = null,
-    cls: ClsService,
-  ) {
-    try {
-      const userAgent = new UAParser(cls.get('userAgent'));
-      const result = await this.prisma.loginAttempt.create({
-        data: {
-          userId: typeof user === 'string' ? null : user.id,
-          username: typeof user === 'string' ? user : user.username,
-          ipAddress: cls.get<string>('ipAddress'),
-          status,
-          reason,
-          locale: cls.get<string>('acceptLanguage'),
-          referer: cls.get<string>('referer'),
-          userAgent: JSON.stringify(userAgent.getResult()),
-        },
-      });
-      return result;
-    } catch (error) {
-      this.logger.error('Error recording user login attempt:', error);
-      throw new AppError(
-        'Error recording user login attempt',
-        HttpStatus.INTERNAL_SERVER_ERROR,
-        this.context,
-        error,
-      );
-    }
-  }
-
-  private async createUserWithIdentity(
-    providerId: number,
-    profile: NormalizedProfile,
-<<<<<<< HEAD
-  ): Promise<SanitizedUser> {
-=======
-    // tokens: {
-    //   accessToken: string;
-    //   refreshToken?: string;
-    //   expiresAt?: Date;
-    // },
-  ) {
->>>>>>> b3cbff20
-    try {
-      const username = await this.generateUniqueUsername(profile.email);
-
-      const placeholderImage = this.usersService.getImagePlaceholder(username);
-
-      // Use an interactive transaction
-      const user = await this.prisma.$transaction(
-        async (tx: Prisma.TransactionClient) => {
-          const createdUser = await this.usersService.create(
-            {
-              username,
-              email: profile.email,
-              authMethod: ['OIDC'],
-<<<<<<< HEAD
-              authMethod: ['OIDC'],
-=======
->>>>>>> b3cbff20
-              avatar: profile.photo ?? placeholderImage,
-              isVerified: true,
-              roleId: 4,
-            },
-            undefined,
-            tx,
-          );
-
-          await this.oidcIdentityServie.create(
-            {
-              providerId,
-              providerUserId: profile.id,
-              userId: createdUser.id,
-<<<<<<< HEAD
-=======
-              // accessToken: tokens.accessToken,
-              // refreshToken: tokens.refreshToken,
-              // expiresAt: tokens.expiresAt,
->>>>>>> b3cbff20
-            },
-            tx,
-          );
-
-          // Return the created user from the transaction
-          return createdUser;
-        },
-      );
-
-      return user;
-    } catch (error) {
-      this.logger.error('Error creating user with identity:', error);
-      throw new AppError(
-        'Error creating user with identity',
-        HttpStatus.INTERNAL_SERVER_ERROR,
-        this.context,
-        error,
-      );
-    }
-<<<<<<< HEAD
-=======
-  }
-
-  async refresh(refreshToken: string): Promise<AccessToken> {
-    try {
-      const token = await this.tokenService.verifyTokenClaims(refreshToken);
-      const user = await this.usersService.getOne({ id: token.sub });
-
-      if (!user)
-        throw new AppError(
-          'User not found!',
-          HttpStatus.NOT_FOUND,
-          this.context,
-          {
-            cause: `No user associated with ${token.sub}, posibly deleted or false token!`,
-          },
-        );
-
-      return this.login(user);
-    } catch {
-      throw new AppError(
-        'Invalid refresh token',
-        HttpStatus.UNAUTHORIZED,
-        this.context,
-        `Failed to verify refresh token: ${refreshToken}`,
-      );
-    }
->>>>>>> b3cbff20
-  }
-
-  // async linkGoogleAccount(userId: string, profile: GoogleProfile) {
-  //   // Check if Google ID is already linked to another account
-  //   const existingGoogleUser = await this.usersService.findByGoogleId(
-  //     profile.id,
-  //   );
-  //   if (existingGoogleUser && existingGoogleUser.id !== userId) {
-  //     throw new ConflictException(
-  //       'This Google account is already linked to another user',
-  //     );
-  //   }
-
-  //   // Link Google account
-  //   return await this.usersService.update(userId, {
-  //     googleId: profile.id,
-  //     picture: profile.picture,
-  //   });
-  // }
-
-  // async unlinkGoogleAccount(userId: string) {
-  //   const user = await this.usersService.findById(userId);
-  //   if (!user.password && user.googleId) {
-  //     throw new ConflictException(
-  //       'Cannot unlink Google account without setting a password first',
-  //     );
-  //   }
-
-  //   return await this.usersService.update(userId, {
-  //     googleId: null,
-  //   });
-  // }
-
-  async linkOIDCAccount(userId: number, profile: NormalizedProfile) {
-    try {
-      // 1. Find provider
-      const provider = await this.oidcProviderServie.getOidcIdentityProvider(
-        profile.provider,
-      );
-
-      if (!provider) {
-        throw new AppError(
-          'Provider not found',
-          HttpStatus.NOT_FOUND,
-          this.context,
-          {
-            cause: `Provider ${profile.provider} not found!`,
-            validProvider: this.oidcProviderServie.getAllEnabledProviders(),
-          },
-        );
-      }
-
-      // 2. Check if OIDC ID is already linked to another account
-      const existingOIDCUser = await this.findOrCreateOidcUser(
-        profile.provider,
-        profile,
-      );
-
-      if (existingOIDCUser && existingOIDCUser.id !== userId) {
-        throw new AppError(
-          `This ${profile.provider} account is already linked to another user`,
-          HttpStatus.CONFLICT,
-          this.context,
-          {
-            cause: `This ${profile.provider} account is currently linked to ${existingOIDCUser.email}!`,
-          },
-        );
-      }
-
-      // Prepare data to link OIDC account
-      const data = {
-        providerId: provider.id,
-        userId,
-        providerUserId: profile.id,
-      };
-
-      // Update avatar if not set
-      if (profile.photo && !existingOIDCUser.avatar) {
-        await this.usersService.update(userId, {
-          avatar: profile.photo,
-        });
-      }
-
-      // Link OIDC account
-      return await this.oidcIdentityServie.create({
-        ...data,
-      });
-    } catch (error) {
-      this.logger.error('Error occured during linkOIDCAccount:', error);
-      throw new AppError(
-        'Error occured during linkOIDCAccount',
-        HttpStatus.UNAUTHORIZED,
-        this.context,
-        error,
-      );
-    }
-  }
-
-<<<<<<< HEAD
-  private sanitizeUser(user: UserDetail): SanitizedUser {
-    // Transform the object by creating a mutable copy of the validated data.
-    const sanitized = { ...user };
-
-    // Explicitly delete the unwanted and sensitive properties.
-    delete (sanitized as { password?: string }).password;
-    delete (sanitized as { mfaSecret?: string }).mfaSecret;
-    delete (sanitized as { identities?: UserIdentity[] }).identities;
-    delete (sanitized as { refreshTokens?: RefreshToken }).refreshTokens;
-    delete (sanitized as { auditTrail?: AuditTrail }).auditTrail;
-    return sanitized;
-  }
-}
-
-// async signIn(username: string, pass: string): Promise<SignedUser> {
-//   try {
-//     const user = await this.usersService.getUser(username);
-
-//     // Check if user existed
-//     if (!user) {
-//       // await loginRepo.recordLoginAttempt(username, req, 'FAILED');
-//       throw new AppError(
-//         'User not found!',
-//         HttpStatus.NOT_FOUND,
-//         this.context,
-//         `No user associated with ${username}`,
-//       );
-//     }
-
-//     // Check if user is banned or deleted
-//     if (user.isBan || !user.isEnabled) {
-//       // await loginRepo.recordLoginAttempt(user, req, 'FAILED');
-//       throw new AppError(
-//         'Account is banned or inactive!',
-//         HttpStatus.FORBIDDEN,
-//         this.context,
-//         `User ${username} is banned or inactive!`,
-//       );
-//     }
-
-//     // Check if user is locked
-//     if (user.isLocked) {
-//       // await loginRepo.recordLoginAttempt(user, req, 'FAILED');
-//       throw new AppError(
-//         'Account locked due to multiple failed attempts!',
-//         HttpStatus.FORBIDDEN,
-//         this.context,
-//         `User ${username} is locked!`,
-//       );
-//     } else if (
-//       user.loginAttempts >= this.configService.get<number>('LOCKED', 5)
-//     ) {
-//       // If the user has 5 attempts or more then lock this user
-//       // await UserRepo.updateUserStatus(user.id, { isLocked: true });
-//       // await loginRepo.recordLoginAttempt(user, req, 'FAILED');
-//       throw new AppError(
-//         'Too many failed attempts, account is locked!',
-//         HttpStatus.FORBIDDEN,
-//         this.context,
-//         `User ${username} is locked, due to multiple failed attempts.`,
-//       );
-//     }
-
-//     if (user.password && !this.passwordUtil.compare(pass, user.password)) {
-//       // Increment login attempts
-//       // await UserRepo.incrementLoginAttempts(user.toData());
-//       // await loginRepo.recordLoginAttempt(user, req, 'FAILED');
-//       // this.logger.error('Username password');
-//       throw new AppError(
-//         'Invalid credentials',
-//         HttpStatus.UNAUTHORIZED,
-//         this.context,
-//         {
-//           cause: 'Invalid username or password!',
-//           desription: `User ${username} provided incorrect credentials!`,
-//         },
-//       );
-//     }
-
-//     // Reset login attempts on successful login
-//     // await UserRepo.resetLoginAttempts(user.id);
-
-//     // Record successful login attempt and update last login
-//     // await loginRepo.recordLoginAttempt(user, req, 'SUCCESS');
-
-//     // Generate payload to use for create token
-//     const payload = this.tokenService.generatePayload(user);
-
-//     // Generate authentication token
-//     const token = await this.tokenService.generateToken(payload, '10:25:55');
-
-//     // Save refresh token to database
-//     const refreshToken = await this.tokenService.generateRefreshToken(
-//       payload,
-//       '1 hour 2min 55 sec',
-//     );
-
-//     // After validation succeeds, transform the object by creating a mutable copy of the validated data.
-//     const result = user;
-//     // Explicitly delete the 'repassword' property. This is clean and avoids all linting warnings.
-//     delete (result as { password?: string }).password; // Cleanly remove the repassword field
-//     delete (result as { repassword?: string }).repassword; // Cleanly remove the repassword field
-//     delete (result as { refreshTokens?: RefreshToken }).refreshTokens; // Cleanly remove the repassword field
-//     delete (result as { auditTrail?: AuditTrail }).auditTrail; // Cleanly remove the repassword field
-
-//     // TODO: Generate a JWT and return it here
-//     // instead of the user object
-//     // const payload = { sub: user.id, username: user.username };
-//     return {
-//       // access_token: await this.jwtService.signAsync(payload),
-//       user: result,
-//       accessToken: token,
-//       refreshToken: refreshToken.token,
-//     };
-//   } catch (error: unknown) {
-//     this.logger.error(
-//       'Error occured during authenticate user credentials:',
-//       error,
-//     );
-//     // throw new UnauthorizedException();
-//     throw new AppError(
-//       'Error occured during authenticate user credentials',
-//       HttpStatus.UNAUTHORIZED,
-//       this.context,
-//       error,
-//     );
-//   }
-// }
-
-=======
-  async unlinkOIDCAccount(id: number, provider: string) {
-    try {
-      const user = await this.usersService.getOne({ id });
-
-      // Check if user existed
-      if (!user) {
-        throw new AppError(
-          'User not found!',
-          HttpStatus.NOT_FOUND,
-          this.context,
-          `No user associated with ${id}`,
-        );
-      }
-
-      // Find oidc identity
-      const identity = user.identities.find(
-        (identity) => identity.provider.displayName === provider,
-      );
-
-      // Check if oidc identity existed
-      if (!identity) {
-        throw new AppError(
-          'No OIDC account found!',
-          HttpStatus.NOT_FOUND,
-          this.context,
-          `No ${provider} account associated with ${user.email}`,
-        );
-      }
-
-      // Check if user has set password before unlinking
-      if (!user.password && identity.providerUserId) {
-        throw new AppError(
-          `Cannot unlink ${provider} account without setting a password first`,
-          HttpStatus.CONFLICT,
-          this.context,
-        );
-      }
-
-      // Unlink OIDC account
-      return await this.oidcIdentityServie.update(identity.id, {
-        isEnabled: false,
-      });
-    } catch (error) {
-      this.logger.error('Error occured during unlinkOIDCAccount:', error);
-      throw new AppError(
-        'Error occured during unlinkOIDCAccount',
-        HttpStatus.UNAUTHORIZED,
-        this.context,
-        error,
-      );
-    }
-  }
-
-  async signIn(username: string, pass: string): Promise<SignedUser> {
-    try {
-      const user = await this.usersService.getUser(username);
-
-      // Check if user existed
-      if (!user) {
-        // await loginRepo.recordLoginAttempt(username, req, 'FAILED');
-        throw new AppError(
-          'User not found!',
-          HttpStatus.NOT_FOUND,
-          this.context,
-          `No user associated with ${username}`,
-        );
-      }
-
-      // Check if user is banned or deleted
-      if (user.isBan || !user.isEnabled) {
-        // await loginRepo.recordLoginAttempt(user, req, 'FAILED');
-        throw new AppError(
-          'Account is banned or inactive!',
-          HttpStatus.FORBIDDEN,
-          this.context,
-          `User ${username} is banned or inactive!`,
-        );
-      }
-
-      // Check if user is locked
-      if (user.isLocked) {
-        // await loginRepo.recordLoginAttempt(user, req, 'FAILED');
-        throw new AppError(
-          'Account locked due to multiple failed attempts!',
-          HttpStatus.FORBIDDEN,
-          this.context,
-          `User ${username} is locked!`,
-        );
-      } else if (
-        user.loginAttempts >= this.configService.get<number>('LOCKED', 5)
-      ) {
-        // If the user has 5 attempts or more then lock this user
-        // await UserRepo.updateUserStatus(user.id, { isLocked: true });
-        // await loginRepo.recordLoginAttempt(user, req, 'FAILED');
-        throw new AppError(
-          'Too many failed attempts, account is locked!',
-          HttpStatus.FORBIDDEN,
-          this.context,
-          `User ${username} is locked, due to multiple failed attempts.`,
-        );
-      }
-
-      if (user.password && !this.passwordUtil.compare(pass, user.password)) {
-        // Increment login attempts
-        // await UserRepo.incrementLoginAttempts(user.toData());
-        // await loginRepo.recordLoginAttempt(user, req, 'FAILED');
-        // this.logger.error('Username password');
-        throw new AppError(
-          'Invalid credentials',
-          HttpStatus.UNAUTHORIZED,
-          this.context,
-          {
-            cause: 'Invalid username or password!',
-            desription: `User ${username} provided incorrect credentials!`,
-          },
-        );
-      }
-
-      // Reset login attempts on successful login
-      // await UserRepo.resetLoginAttempts(user.id);
-
-      // Record successful login attempt and update last login
-      // await loginRepo.recordLoginAttempt(user, req, 'SUCCESS');
-
-      // Generate payload to use for create token
-      const payload = this.tokenService.generatePayload(user);
-
-      // Generate authentication token
-      const token = await this.tokenService.generateToken(payload, '10:25:55');
-
-      // Save refresh token to database
-      const refreshToken = await this.tokenService.generateRefreshToken(
-        payload,
-        '1 hour 2min 55 sec',
-      );
-
-      // After validation succeeds, transform the object by creating a mutable copy of the validated data.
-      const result = user;
-      // Explicitly delete the 'repassword' property. This is clean and avoids all linting warnings.
-      delete (result as { password?: string }).password; // Cleanly remove the repassword field
-      delete (result as { repassword?: string }).repassword; // Cleanly remove the repassword field
-      delete (result as { refreshTokens?: RefreshToken }).refreshTokens; // Cleanly remove the repassword field
-      delete (result as { auditTrail?: AuditTrail }).auditTrail; // Cleanly remove the repassword field
-
-      // TODO: Generate a JWT and return it here
-      // instead of the user object
-      // const payload = { sub: user.id, username: user.username };
-      return {
-        // access_token: await this.jwtService.signAsync(payload),
-        user: result,
-        accessToken: token,
-        refreshToken: refreshToken.token,
-      };
-    } catch (error: unknown) {
-      this.logger.error(
-        'Error occured during authenticate user credentials:',
-        error,
-      );
-      // throw new UnauthorizedException();
-      throw new AppError(
-        'Error occured during authenticate user credentials',
-        HttpStatus.UNAUTHORIZED,
-        this.context,
-        error,
-      );
-    }
-  }
-
-  private async generateUniqueUsername(email: string): Promise<string> {
-    const base = email.split('@')[0];
-    let username = base;
-    let counter = 1;
-
-    while (true) {
-      const existing = await this.usersService.getUser(username);
-
-      if (!existing) return username;
-
-      username = `${base}${counter}`;
-      counter++;
-    }
-  }
-
-  private sanitizeUser(user: UserDetail): SanitizedUser {
-    // Transform the object by creating a mutable copy of the validated data.
-    const sanitized = { ...user };
-
-    // Explicitly delete the unwanted and sensitive properties.
-    delete (sanitized as { password?: string }).password;
-    delete (sanitized as { mfaSecret?: string }).mfaSecret;
-    delete (sanitized as { identities?: UserIdentity[] }).identities;
-    delete (sanitized as { refreshTokens?: RefreshToken }).refreshTokens;
-    delete (sanitized as { auditTrail?: AuditTrail }).auditTrail;
-    return sanitized;
-  }
-}
-
->>>>>>> b3cbff20
+import { HttpStatus, Injectable, Logger } from '@nestjs/common';
+import { HttpStatus, Injectable, Logger } from '@nestjs/common';
+import { ConfigService } from '@nestjs/config';
+import {
+  AuditTrail,
+  LoginStatus,
+  Prisma,
+  RefreshToken,
+  UserIdentity,
+} from '@prisma/client';
+import { ClsService } from 'nestjs-cls';
+import { PasswordUtils } from 'src/commons/services/password-utils.service';
+import { TokenService } from 'src/commons/services/token.service';
+import { AppError } from 'src/exceptions/app.exception';
+import { NormalizedProfile } from 'src/modules/ocid/interfaces/oidc.interface';
+import { OidcIdentityDbService } from 'src/modules/ocid/services/oidc-identity-db.service';
+import { OidcProviderService } from 'src/modules/ocid/services/oidc-provider.service';
+import { PrismaService } from 'src/modules/prisma/services/prisma.service';
+import { CreateUserDto } from 'src/modules/users/dto/create-user.dto';
+import { CreateUserDto } from 'src/modules/users/dto/create-user.dto';
+import { UsersService } from 'src/modules/users/services/users.service';
+import {
+  AccessToken,
+  SanitizedUser,
+  SignedUser,
+  UserDetail,
+} from 'src/types/dto';
+import {
+  AccessToken,
+  SanitizedUser,
+  SignedUser,
+  UserDetail,
+} from 'src/types/dto';
+import { TokenPayload } from 'src/types/token';
+import { UAParser } from 'ua-parser-js';
+import {
+  INVALID_CREDENTIALS,
+  TOO_MANY_FAILED_ATTEMPTS,
+  USER_BANNED_OR_DELETED,
+  USER_LOCKED,
+  USER_NOT_ACTIVATED,
+  USER_NOT_FOUND,
+  VALID_CREDENTIALS,
+} from '../const/user-state.const';
+
+@Injectable()
+export class AuthService {
+  private readonly context = AuthService.name;
+  private readonly logger = new Logger(this.context);
+  constructor(
+    private readonly usersService: UsersService,
+    private readonly configService: ConfigService,
+    private readonly oidcProviderServie: OidcProviderService,
+    private readonly oidcIdentityServie: OidcIdentityDbService,
+    private readonly passwordUtil: PasswordUtils,
+    private readonly tokenService: TokenService,
+    private readonly prisma: PrismaService,
+    private readonly cls: ClsService,
+  ) {}
+
+  async validateLocalUser(
+    username: string,
+    password: string,
+  ): Promise<SanitizedUser> {
+  ): Promise<SanitizedUser> {
+    try {
+      const user = await this.usersService.getUser(username);
+
+      // Check if user existed
+      if (!user || !user.password) {
+        await this.recordLoginAttempt(
+          username,
+          LoginStatus.FAILED,
+          USER_NOT_FOUND,
+          this.cls,
+        );
+        throw new AppError(
+          'User not found!',
+          HttpStatus.NOT_FOUND,
+          this.context,
+          `No user associated with ${username}`,
+        );
+      }
+
+      const id = user.id;
+
+      // Check if user is banned or deleted
+      if (user.isBan || !user.isEnabled) {
+        await this.recordLoginAttempt(
+          user,
+          LoginStatus.FAILED,
+          USER_BANNED_OR_DELETED,
+          this.cls,
+        );
+        throw new AppError(
+          'Account is banned or inactive!',
+          HttpStatus.FORBIDDEN,
+          this.context,
+          `User ${username} is banned or inactive!`,
+        );
+      }
+
+      // Check if user is locked
+      if (user.isLocked) {
+        await this.recordLoginAttempt(
+          user,
+          LoginStatus.FAILED,
+          USER_LOCKED,
+          this.cls,
+        );
+        throw new AppError(
+          'Account locked due to multiple failed attempts!',
+          HttpStatus.FORBIDDEN,
+          this.context,
+          `User ${username} is locked!`,
+        );
+      } else if (
+        user.loginAttempts >= this.configService.get<number>('LOCKED', 5)
+      ) {
+        // If the user has 5 attempts or more then lock this user
+        await this.usersService.update(id, { isLocked: true });
+        await this.recordLoginAttempt(
+          user,
+          LoginStatus.FAILED,
+          TOO_MANY_FAILED_ATTEMPTS,
+          this.cls,
+        );
+        throw new AppError(
+          'Too many failed attempts, account is locked!',
+          HttpStatus.FORBIDDEN,
+          this.context,
+          `User ${username} is locked, due to multiple failed attempts.`,
+        );
+      }
+
+      if (!user.isActivated) {
+        await this.recordLoginAttempt(
+          user,
+          LoginStatus.FAILED,
+          USER_NOT_ACTIVATED,
+          this.cls,
+        );
+        throw new AppError(
+          'Account is not activated!',
+          HttpStatus.FORBIDDEN,
+          this.context,
+          `User ${username} account is not activated!`,
+        );
+      }
+
+      if (
+        user.password &&
+        !this.passwordUtil.compare(password, user.password)
+      ) {
+        // If the password does not match then increment login attempts
+        await this.usersService.update(id, {
+          loginAttempts: user.loginAttempts + 1,
+          isLocked:
+            user.loginAttempts >= this.configService.get<number>('LOCKED', 5), // Lock after 5 failed attempts
+        });
+
+        await this.recordLoginAttempt(
+          user,
+          LoginStatus.FAILED,
+          INVALID_CREDENTIALS,
+          this.cls,
+        );
+        throw new AppError(
+          'Invalid credentials',
+          HttpStatus.UNAUTHORIZED,
+          this.context,
+          {
+            cause: 'Invalid username or password!',
+            desription: `User ${username} provided incorrect credentials!`,
+          },
+        );
+      }
+
+      // Reset login attempts on successful login
+      await this.usersService.update(id, {
+        loginAttempts: 0,
+        lastLogin: new Date(),
+        isLocked: false,
+      });
+
+      // Record successful login attempt and update last login
+      await this.recordLoginAttempt(
+        user,
+        LoginStatus.SUCCESS,
+        VALID_CREDENTIALS,
+        this.cls,
+      );
+
+      // After validation succeeds, transform the user by sanitizing it.
+      return this.sanitizeUser(user);
+    } catch (error: unknown) {
+      this.logger.error(
+        'Error occured during authenticate user credentials:',
+        error,
+      );
+      // throw new UnauthorizedException();
+      throw new AppError(
+        'Error occured during authenticate user credentials',
+        HttpStatus.UNAUTHORIZED,
+        this.context,
+        error,
+      );
+    }
+  }
+
+  async validateJwtPayload(payload: TokenPayload): Promise<SanitizedUser> {
+    const user = await this.usersService.getOne({ id: payload.sub });
+    if (
+      !user ||
+      user.isBan ||
+      user.isLocked ||
+      !user.isEnabled ||
+      !user.isVerified ||
+      !user.isActivated
+    ) {
+      throw new AppError(
+        'User not found or inactive',
+        HttpStatus.NOT_FOUND,
+        this.context,
+        `No valid user associated with ${payload.sub}`,
+      );
+    }
+
+    return user;
+  }
+
+  async login(user: SanitizedUser): Promise<SignedUser> {
+    // Generate payload to use for create token
+    const payload = this.tokenService.generatePayload(user);
+
+    // Generate authentication token
+    const token = await this.tokenService.generateToken(payload, '10:25:55');
+
+    // Save refresh token to database
+    const refreshToken = await this.tokenService.generateRefreshToken(
+      payload,
+      '1 hour 2min 55 sec',
+    );
+
+    await this.usersService.update(user.id, { lastLogin: new Date() });
+
+    await this.usersService.update(user.id, { lastLogin: new Date() });
+    return {
+      user,
+      accessToken: token,
+      user,
+      accessToken: token,
+      refreshToken: refreshToken.token,
+    };
+  }
+
+  async oidcLogin(
+    providerName: string,
+    profile: NormalizedProfile,
+  ): Promise<SignedUser> {
+    try {
+      const user = await this.findOrCreateOidcUser(providerName, profile);
+      return this.login(user);
+    } catch (error) {
+      this.logger.error('Error occured during OIDC login:', error);
+      throw new AppError(
+        'Error occured during OIDC login',
+        HttpStatus.UNAUTHORIZED,
+        this.context,
+        error,
+      );
+    }
+  }
+
+  async oidcLogin(
+    providerName: string,
+    profile: NormalizedProfile,
+  ): Promise<SignedUser> {
+    try {
+      const user = await this.findOrCreateOidcUser(providerName, profile);
+      return this.login(user);
+    } catch (error) {
+      this.logger.error('Error occured during OIDC login:', error);
+      throw new AppError(
+        'Error occured during OIDC login',
+        HttpStatus.UNAUTHORIZED,
+        this.context,
+        error,
+      );
+    }
+  }
+
+  async register(registerDto: CreateUserDto, file?: Express.Multer.File) {
+    try {
+      // Create user
+      const user = await this.usersService.create(registerDto, file);
+      return this.login(user);
+    } catch (error) {
+      this.logger.error('Error occured during user registration:', error);
+      throw new AppError(
+        'Error occured during user registration',
+        HttpStatus.INTERNAL_SERVER_ERROR,
+        this.context,
+        error,
+      );
+    }
+  }
+
+  async findOrCreateOidcUser(
+    providerName: string,
+    profile: NormalizedProfile,
+  ): Promise<SanitizedUser> {
+    try {
+      // 1. Find provider
+      const provider =
+        await this.oidcProviderServie.getOidcIdentityProvider(providerName);
+
+      if (!provider) {
+        throw new AppError(
+          'Provider not found',
+          HttpStatus.NOT_FOUND,
+          this.context,
+          {
+            cause: `Provider with name ${providerName} does not exist!`,
+            validProvider: this.oidcProviderServie.getAllEnabledProviders(),
+          },
+        );
+      }
+      if (!provider) {
+        throw new AppError(
+          'Provider not found',
+          HttpStatus.NOT_FOUND,
+          this.context,
+          {
+            cause: `Provider with name ${providerName} does not exist!`,
+            validProvider: this.oidcProviderServie.getAllEnabledProviders(),
+          },
+        );
+      }
+
+      // 2. Find existing identity
+      const identity = await this.oidcIdentityServie.getOidcIdentity(
+        // provider.id,
+        { id: Number(profile.id) },
+      );
+        // provider.id,
+        { id: Number(profile.id) },
+      );
+
+      if (identity && identity.isEnabled) {
+        return identity.user;
+      }
+
+      // 3. Find user by email to link identity
+      if (profile.email) {
+        const user = await this.usersService.getUser(profile.email);
+        if (user) {
+          // Link identity to existing user
+          await this.linkOIDCAccount(user.id, profile);
+          return this.sanitizeUser(user);
+        }
+      }
+
+      // 4. Create new user
+      const user = await this.createUserWithIdentity(provider.id, profile);
+      return user;
+    } catch (error) {
+      this.logger.error('Error occured during findOrCreateOidcUser:', error);
+      throw new AppError(
+        'Error occured during findOrCreateOidcUser',
+        HttpStatus.UNAUTHORIZED,
+        this.context,
+        error,
+      );
+    }
+  }
+
+  async refresh(refreshToken: string): Promise<AccessToken> {
+    try {
+      const token = await this.tokenService.verifyTokenClaims(refreshToken);
+      const user = await this.usersService.getOne({ id: token.sub });
+
+      if (!user)
+        throw new AppError(
+          'User not found!',
+          HttpStatus.NOT_FOUND,
+          this.context,
+          {
+            cause: `No user associated with ${token.sub}, posibly deleted or false token!`,
+          },
+        );
+
+      return this.login(user);
+    } catch {
+      throw new AppError(
+        'Invalid refresh token',
+        HttpStatus.UNAUTHORIZED,
+        this.context,
+        `Failed to verify refresh token: ${refreshToken}`,
+      );
+    }
+  }
+
+  async linkOIDCAccount(userId: number, profile: NormalizedProfile) {
+    try {
+      // 1. Find OIDC identity
+      const existingOIDCUser = await this.oidcIdentityServie.getOidcIdentity({
+        id: Number(profile.id),
+      });
+
+      // 2. Check if OIDC ID is already linked to another account
+      if (
+        existingOIDCUser &&
+        existingOIDCUser.isEnabled &&
+        existingOIDCUser.userId !== userId
+      ) {
+        throw new AppError(
+          `This ${profile.provider} account is already linked to another user`,
+          HttpStatus.CONFLICT,
+          this.context,
+          {
+            cause: `This ${profile.provider} account is currently linked to ${existingOIDCUser.user.email}!`,
+          },
+        );
+      }
+
+      // 3. Prepare data and link OIDC account
+      const data = {
+        providerId: profile.providerId,
+        userId,
+        providerUserId: profile.id,
+      };
+
+      const ocidUser = await this.oidcIdentityServie.create({
+        ...data,
+      });
+
+      // 4. Update avatar if not set
+      if (profile.photo && !ocidUser.user.avatar) {
+        await this.usersService.update(userId, {
+          avatar: profile.photo,
+        });
+      }
+
+      // 5. Return OIDC user
+      return ocidUser;
+    } catch (error) {
+      this.logger.error('Error occured during linkOIDCAccount:', error);
+      throw new AppError(
+        'Error occured during linkOIDCAccount',
+        HttpStatus.UNAUTHORIZED,
+        this.context,
+        error,
+      );
+    }
+  }
+
+  async unlinkOIDCAccount(id: number, provider: string) {
+    try {
+      const user = await this.usersService.getOne({ id });
+
+      // Check if user existed
+      if (!user) {
+        throw new AppError(
+          'User not found!',
+          HttpStatus.NOT_FOUND,
+          this.context,
+          `No user associated with ${id}`,
+        );
+      }
+
+      // Find oidc identity
+      const identity = user.identities.find(
+        (identity) => identity.provider.displayName === provider,
+      );
+
+      // Check if oidc identity existed
+      if (!identity) {
+        throw new AppError(
+          'No OIDC account found!',
+          HttpStatus.NOT_FOUND,
+          this.context,
+          `No ${provider} account associated with ${user.email}`,
+        );
+      }
+
+      // Check if user has set password before unlinking
+      if (!user.password && identity.providerUserId) {
+        throw new AppError(
+          `Cannot unlink ${provider} account without setting a password first`,
+          HttpStatus.CONFLICT,
+          this.context,
+        );
+      }
+
+      // Unlink OIDC account
+      return await this.oidcIdentityServie.update(identity.id, {
+        isEnabled: false,
+      });
+    } catch (error) {
+      this.logger.error('Error occured during unlinkOIDCAccount:', error);
+      throw new AppError(
+        'Error occured during unlinkOIDCAccount',
+        HttpStatus.UNAUTHORIZED,
+        this.context,
+        error,
+      );
+    }
+  }
+
+  private async recordLoginAttempt(
+    user: string | SanitizedUser,
+    status: LoginStatus,
+    reason: string | null = null,
+    cls: ClsService,
+  ) {
+    try {
+      const userAgent = new UAParser(cls.get('userAgent'));
+      const result = await this.prisma.loginAttempt.create({
+        data: {
+          userId: typeof user === 'string' ? null : user.id,
+          username: typeof user === 'string' ? user : user.username,
+          ipAddress: cls.get<string>('ipAddress'),
+          status,
+          reason,
+          locale: cls.get<string>('acceptLanguage'),
+          referer: cls.get<string>('referer'),
+          userAgent: JSON.stringify(userAgent.getResult()),
+        },
+      });
+      return result;
+    } catch (error) {
+      this.logger.error('Error recording user login attempt:', error);
+      throw new AppError(
+        'Error recording user login attempt',
+        HttpStatus.INTERNAL_SERVER_ERROR,
+        this.context,
+        error,
+      );
+    }
+  }
+
+  private async createUserWithIdentity(
+    providerId: number,
+    profile: NormalizedProfile,
+  ): Promise<SanitizedUser> {
+    try {
+      const username = await this.generateUniqueUsername(profile.email);
+
+      const placeholderImage = this.usersService.getImagePlaceholder(username);
+
+      // Use an interactive transaction
+      const user = await this.prisma.$transaction(
+        async (tx: Prisma.TransactionClient) => {
+          const createdUser = await this.usersService.create(
+            {
+              username,
+              email: profile.email,
+              authMethod: ['OIDC'],
+              authMethod: ['OIDC'],
+              avatar: profile.photo ?? placeholderImage,
+              isVerified: true,
+              roleId: 4,
+            },
+            undefined,
+            tx,
+          );
+
+          await this.oidcIdentityServie.create(
+            {
+              providerId,
+              providerUserId: profile.id,
+              userId: createdUser.id,
+            },
+            tx,
+          );
+
+          // Return the created user from the transaction
+          return createdUser;
+        },
+      );
+
+      return user;
+    } catch (error) {
+      this.logger.error('Error creating user with identity:', error);
+      throw new AppError(
+        'Error creating user with identity',
+        HttpStatus.INTERNAL_SERVER_ERROR,
+        this.context,
+        error,
+      );
+    }
+  }
+
+  private async generateUniqueUsername(email: string): Promise<string> {
+    const base = email.split('@')[0];
+    let username = base;
+    let counter = 1;
+
+    while (true) {
+      const existing = await this.usersService.getUser(username);
+
+      if (!existing) return username;
+
+      username = `${base}${counter}`;
+      counter++;
+    }
+  }
+
+  private sanitizeUser(user: UserDetail): SanitizedUser {
+    // Transform the object by creating a mutable copy of the validated data.
+    const sanitized = { ...user };
+
+    // Explicitly delete the unwanted and sensitive properties.
+    delete (sanitized as { password?: string }).password;
+    delete (sanitized as { mfaSecret?: string }).mfaSecret;
+    delete (sanitized as { identities?: UserIdentity[] }).identities;
+    delete (sanitized as { refreshTokens?: RefreshToken }).refreshTokens;
+    delete (sanitized as { auditTrail?: AuditTrail }).auditTrail;
+    return sanitized;
+  }
+}
+
+// async signIn(username: string, pass: string): Promise<SignedUser> {
+//   try {
+//     const user = await this.usersService.getUser(username);
+
+//     // Check if user existed
+//     if (!user) {
+//       // await loginRepo.recordLoginAttempt(username, req, 'FAILED');
+//       throw new AppError(
+//         'User not found!',
+//         HttpStatus.NOT_FOUND,
+//         this.context,
+//         `No user associated with ${username}`,
+//       );
+//     }
+
+//     // Check if user is banned or deleted
+//     if (user.isBan || !user.isEnabled) {
+//       // await loginRepo.recordLoginAttempt(user, req, 'FAILED');
+//       throw new AppError(
+//         'Account is banned or inactive!',
+//         HttpStatus.FORBIDDEN,
+//         this.context,
+//         `User ${username} is banned or inactive!`,
+//       );
+//     }
+
+//     // Check if user is locked
+//     if (user.isLocked) {
+//       // await loginRepo.recordLoginAttempt(user, req, 'FAILED');
+//       throw new AppError(
+//         'Account locked due to multiple failed attempts!',
+//         HttpStatus.FORBIDDEN,
+//         this.context,
+//         `User ${username} is locked!`,
+//       );
+//     } else if (
+//       user.loginAttempts >= this.configService.get<number>('LOCKED', 5)
+//     ) {
+//       // If the user has 5 attempts or more then lock this user
+//       // await UserRepo.updateUserStatus(user.id, { isLocked: true });
+//       // await loginRepo.recordLoginAttempt(user, req, 'FAILED');
+//       throw new AppError(
+//         'Too many failed attempts, account is locked!',
+//         HttpStatus.FORBIDDEN,
+//         this.context,
+//         `User ${username} is locked, due to multiple failed attempts.`,
+//       );
+//     }
+
+//     if (user.password && !this.passwordUtil.compare(pass, user.password)) {
+//       // Increment login attempts
+//       // await UserRepo.incrementLoginAttempts(user.toData());
+//       // await loginRepo.recordLoginAttempt(user, req, 'FAILED');
+//       // this.logger.error('Username password');
+//       throw new AppError(
+//         'Invalid credentials',
+//         HttpStatus.UNAUTHORIZED,
+//         this.context,
+//         {
+//           cause: 'Invalid username or password!',
+//           desription: `User ${username} provided incorrect credentials!`,
+//         },
+//       );
+//     }
+
+//     // Reset login attempts on successful login
+//     // await UserRepo.resetLoginAttempts(user.id);
+
+//     // Record successful login attempt and update last login
+//     // await loginRepo.recordLoginAttempt(user, req, 'SUCCESS');
+
+//     // Generate payload to use for create token
+//     const payload = this.tokenService.generatePayload(user);
+
+//     // Generate authentication token
+//     const token = await this.tokenService.generateToken(payload, '10:25:55');
+
+//     // Save refresh token to database
+//     const refreshToken = await this.tokenService.generateRefreshToken(
+//       payload,
+//       '1 hour 2min 55 sec',
+//     );
+
+//     // After validation succeeds, transform the object by creating a mutable copy of the validated data.
+//     const result = user;
+//     // Explicitly delete the 'repassword' property. This is clean and avoids all linting warnings.
+//     delete (result as { password?: string }).password; // Cleanly remove the repassword field
+//     delete (result as { repassword?: string }).repassword; // Cleanly remove the repassword field
+//     delete (result as { refreshTokens?: RefreshToken }).refreshTokens; // Cleanly remove the repassword field
+//     delete (result as { auditTrail?: AuditTrail }).auditTrail; // Cleanly remove the repassword field
+
+//     // TODO: Generate a JWT and return it here
+//     // instead of the user object
+//     // const payload = { sub: user.id, username: user.username };
+//     return {
+//       // access_token: await this.jwtService.signAsync(payload),
+//       user: result,
+//       accessToken: token,
+//       refreshToken: refreshToken.token,
+//     };
+//   } catch (error: unknown) {
+//     this.logger.error(
+//       'Error occured during authenticate user credentials:',
+//       error,
+//     );
+//     // throw new UnauthorizedException();
+//     throw new AppError(
+//       'Error occured during authenticate user credentials',
+//       HttpStatus.UNAUTHORIZED,
+//       this.context,
+//       error,
+//     );
+//   }
+// }